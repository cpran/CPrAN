package CPrAN::Plugin;
# ABSTRACT: A representation of a Praat plugin

use Moose;

extends 'Praat::Plugin';

use Types::Praat qw( Version );
use Types::Path::Tiny qw( Path );
<<<<<<< HEAD
use Types::Praat qw( Version );
=======
use Types::Standard qw( Bool Undef );

has cpran => (
  is => 'rw',
  isa => Path|Undef,
  coerce => 1,
);
>>>>>>> 8420ea42

has url => (
  is => 'rw',
);

has [qw( version latest requested )] => (
  is => 'rw',
<<<<<<< HEAD
  isa => Version,
=======
  isa => Version|Undef,
>>>>>>> 8420ea42
  coerce => 1,
);

has '+latest' => (
  lazy => 1,
  default => sub { $_[0]->_remote->{version} },
);

has '+version' => (
  lazy => 1,
  default => sub { $_[0]->_local->{version} },
);

has '+requested' => (
  lazy => 1,
  default => sub { $_[0]->latest },
);

has [qw( _remote _local )] => (
  is => 'rw',
  lazy => 1,
  default => sub { {} },
);

has [qw( is_cpran )] => (
  is => 'rw',
  isa => Bool,
  lazy => 1,
  default => 0,
);

around BUILDARGS => sub {
  my $orig = shift;
  my $self = shift;

  my $args = $self->$orig(@_);

  if (defined $args->{meta}) {
    if (ref $args->{meta} eq 'HASH') {
      $args->{name} = $args->{meta}->{name};
      $args->{id}   = $args->{meta}->{id};
      $args->{url}  = $args->{meta}->{http_url_to_repo};
    }
    else {
      # Treat as an unserialised plugin descriptor
      my $meta = $self->_parse_meta($args->{meta});

      if (defined $meta) {
        $args->{name} = $meta->{plugin};
        $args->{_remote} = $meta;
      }
    }
    delete $args->{meta};
  }

  if ($args->{name} =~ /:/) {
    my ($n, $v) = split /:/, $args->{name};
    $args->{name} = $n;
    $args->{requested} = $v unless $v eq 'latest';
  }

  $args->{name} =~ s/^plugin_([\w\d]+)/$1/;

  return $args;
};

sub refresh {
  my ($self) = @_;

  if (defined $self->root) {
    my $local = $self->root->child('cpran.yaml');
    if ($local->exists) {
      $self->_local( $self->parse_meta( $local->slurp ));
      $self->version($self->_local->{version});
    }
  }

<<<<<<< HEAD
  unless (defined $id and defined $url) {
    Carp::carp $self->name, ' not found remotely'
      unless $self->cpran->quiet;
    return undef;
  }

  require Praat::Version;
  my $tags = $self->cpran->api->tags( $id );
  my @releases;
  foreach my $tag (@{$tags}) {
    try { $tag->{semver} = Praat::Version->new($tag->{name}) }
    catch { next };
    push @releases , $tag;
  };

  @releases = sort { $a->{semver} <=> $b->{semver} } @releases;

  # Ignore projects with no tags
  unless (scalar @releases) {
    Carp::carp 'No releases for ', $self->name
      unless $self->cpran->quiet;
    return undef;
  }

  $latest = $releases[-1]->{commit}->{id};
  $remote = encode('utf-8', $self->cpran->api->blob(
    $id, $latest, { filepath => 'cpran.yaml' }
  ), Encode::FB_CROAK );

  {
    my $check = try {
      YAML::XS::Load( $remote )
    }
    catch {};
    unless (defined $check) {
      Carp::carp 'Could not deserialise fetched remote for ', $self->name
        unless $self->cpran->quiet;
      return undef;
=======
  if (defined $self->cpran) {
    my $remote = $self->cpran->child( $self->name );
    if ($remote->exists) {
      $self->_remote( $self->parse_meta( $remote->slurp ));
      $self->latest($self->_remote->{version});
>>>>>>> 8420ea42
    }
  }

  return $self;
}

sub remove {
  my $self = shift;
  my $opt = (@_) ? (@_ > 1) ? { @_ } : shift : {};

  $self->root->remove_tree({
    verbose => $opt->{verbose},
    safe => 0,
    error => \my $e
  });

  if (@{$e}) {
    Carp::carp 'Could not completely remove ', $self->root, "\n"
      unless $self->cpran->quiet;

    foreach (@{$e}) {
      my ($file, $message) = %{$_};
        if ($file eq '') {
        warn "General error: $message\n";
      }
      else {
        warn "Problem unlinking $file: $message\n";
      }
    }
    return 0;
  }
  else {
    return 1;
  }
}

# =item print(I<FIELD>)
#
# Prints the contents of the plugin descriptors, either local or remote. These
# must be asked for by name. Any other names are an error.
#
# =cut
#
# sub print {
#   use Encode qw( decode );
#
#   my ($self, $name) = @_;
#   $name = '_' . $name;
#
#   die "Not a valid field"
#     unless $name =~ /^_(local|remote)$/;
#
#   die "No descriptor found"
#     unless defined $self->$name;
#
#   print decode('utf8',
#     $self->$name->{meta}
#   );
# }

sub parse_meta {
  my ($self, $meta) = @_;

  my $parsed = $self->_parse_meta($meta);

  $self->is_cpran(1) if $parsed;
  return $parsed;
}

sub _parse_meta {
  my ($class, $meta) = @_;

  require YAML::XS;
  require Encode;
<<<<<<< HEAD
  require Praat::Version;

  my $parsed;
  try {
    $parsed = YAML::XS::Load( Encode::encode_utf8 $meta );
=======

  use Try::Tiny;

  my $parsed;
  try {
    $parsed = YAML::XS::Load( Encode::encode_utf8( $meta ));
>>>>>>> 8420ea42
  }
  catch {
    Carp::carp 'Could not deserialise meta: ', $meta
      unless ref($class) or $class->cpran->quiet;
  };

  return undef unless defined $parsed and ref $parsed eq 'HASH';

  _force_lc_hash($parsed);

  $parsed->{meta} = $meta;
  $parsed->{name} = $parsed->{plugin};

  $parsed->{version} = try {
<<<<<<< HEAD
    Praat::Version->new($parsed->{version}) unless ref $parsed->{version} eq 'Praat::Version';
=======
    require Praat::Version;
    Praat::Version->new($parsed->{version})
      unless ref $parsed->{version} eq 'Praat::Version';
>>>>>>> 8420ea42
  }
  catch {
    Carp::carp 'Not a valid version number: ', $parsed->{version}
      unless ref($class) or $class->cpran->quiet;
  };

  return $parsed;
}

sub _force_lc_hash {
  my $hashref = shift;
  if (ref $hashref eq 'HASH') {
    foreach my $key (keys %{$hashref} ) {
      $hashref->{lc($key)} = $hashref->{$key};
      _force_lc_hash($hashref->{lc($key)}) if ref $hashref->{$key} eq 'HASH';
      delete($hashref->{$key}) unless $key eq lc($key);
    }
  }
}

# =back
#
# =head1 AUTHOR
#
# José Joaquín Atria <jjatria@gmail.com>
#
# =head1 LICENSE
#
# Copyright 2015-2016 José Joaquín Atria
#
# This module is free software; you may redistribute it and/or modify it under
# the same terms as Perl itself.
#
# =head1 SEE ALSO
#
# L<CPrAN|cpran>,
# L<CPrAN::Command::deps|deps>,
# L<CPrAN::Command::init|init>,
# L<CPrAN::Command::install|install>,
# L<CPrAN::Command::list|list>,
# L<CPrAN::Command::remove|remove>,
# L<CPrAN::Command::search|search>,
# L<CPrAN::Command::show|show>,
# L<CPrAN::Command::test|test>,
# L<CPrAN::Command::refresh|refresh>,
# L<CPrAN::Command::upgrade|upgrade>
#
# =cut
#
# # VERSION

1;<|MERGE_RESOLUTION|>--- conflicted
+++ resolved
@@ -7,9 +7,6 @@
 
 use Types::Praat qw( Version );
 use Types::Path::Tiny qw( Path );
-<<<<<<< HEAD
-use Types::Praat qw( Version );
-=======
 use Types::Standard qw( Bool Undef );
 
 has cpran => (
@@ -17,7 +14,6 @@
   isa => Path|Undef,
   coerce => 1,
 );
->>>>>>> 8420ea42
 
 has url => (
   is => 'rw',
@@ -25,11 +21,7 @@
 
 has [qw( version latest requested )] => (
   is => 'rw',
-<<<<<<< HEAD
-  isa => Version,
-=======
   isa => Version|Undef,
->>>>>>> 8420ea42
   coerce => 1,
 );
 
@@ -107,56 +99,24 @@
     }
   }
 
-<<<<<<< HEAD
-  unless (defined $id and defined $url) {
-    Carp::carp $self->name, ' not found remotely'
-      unless $self->cpran->quiet;
-    return undef;
-  }
-
-  require Praat::Version;
-  my $tags = $self->cpran->api->tags( $id );
-  my @releases;
-  foreach my $tag (@{$tags}) {
-    try { $tag->{semver} = Praat::Version->new($tag->{name}) }
-    catch { next };
-    push @releases , $tag;
-  };
-
-  @releases = sort { $a->{semver} <=> $b->{semver} } @releases;
-
-  # Ignore projects with no tags
-  unless (scalar @releases) {
-    Carp::carp 'No releases for ', $self->name
-      unless $self->cpran->quiet;
-    return undef;
-  }
-
-  $latest = $releases[-1]->{commit}->{id};
-  $remote = encode('utf-8', $self->cpran->api->blob(
-    $id, $latest, { filepath => 'cpran.yaml' }
-  ), Encode::FB_CROAK );
-
-  {
-    my $check = try {
-      YAML::XS::Load( $remote )
-    }
-    catch {};
-    unless (defined $check) {
-      Carp::carp 'Could not deserialise fetched remote for ', $self->name
-        unless $self->cpran->quiet;
-      return undef;
-=======
   if (defined $self->cpran) {
     my $remote = $self->cpran->child( $self->name );
     if ($remote->exists) {
       $self->_remote( $self->parse_meta( $remote->slurp ));
       $self->latest($self->_remote->{version});
->>>>>>> 8420ea42
     }
   }
 
   return $self;
+}
+
+sub is_latest {
+  my ($self) = @_;
+
+  return undef unless scalar keys %{$self->_remote};
+  return 0     unless scalar keys %{$self->_local};
+
+  return $self->version >= $self->latest;
 }
 
 sub remove {
@@ -227,20 +187,11 @@
 
   require YAML::XS;
   require Encode;
-<<<<<<< HEAD
-  require Praat::Version;
-
-  my $parsed;
-  try {
-    $parsed = YAML::XS::Load( Encode::encode_utf8 $meta );
-=======
 
   use Try::Tiny;
-
   my $parsed;
   try {
     $parsed = YAML::XS::Load( Encode::encode_utf8( $meta ));
->>>>>>> 8420ea42
   }
   catch {
     Carp::carp 'Could not deserialise meta: ', $meta
@@ -255,13 +206,9 @@
   $parsed->{name} = $parsed->{plugin};
 
   $parsed->{version} = try {
-<<<<<<< HEAD
-    Praat::Version->new($parsed->{version}) unless ref $parsed->{version} eq 'Praat::Version';
-=======
     require Praat::Version;
     Praat::Version->new($parsed->{version})
       unless ref $parsed->{version} eq 'Praat::Version';
->>>>>>> 8420ea42
   }
   catch {
     Carp::carp 'Not a valid version number: ', $parsed->{version}
