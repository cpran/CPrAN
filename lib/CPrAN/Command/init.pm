package CPrAN::Command::init;
# ABSTRACT: initialise a CPrAN installation

use Moose;
<<<<<<< HEAD
=======
use Log::Any qw( $log );
use uni::perl;
>>>>>>> 8420ea42

extends qw( MooseX::App::Cmd::Command );

require Carp;

has [qw(
  git test log reinstall force
)] => (
  is  => 'rw',
  isa => 'Bool',
  traits => [qw(Getopt)],
);

has '+git' => (
  lazy => 1,
  documentation => 'request / disable git support',
  default => 1,
);

has '+test' => (
  lazy => 1,
  default => 1,
  documentation => 'request / disable tests',
);

has '+log' => (
  lazy => 1,
  default => 1,
  documentation => 'request / disable log of tests',
);

has '+reinstall' => (
  lazy => 1,
  default => 0,
  documentation => 're-install requested plugins',
);

has '+force' => (
  lazy => 1,
  default => 0,
  documentation => 'ignore failing tests',
);

=head1 NAME

=encoding utf8

B<init> - Initialise a CPrAN installation

=head1 SYNOPSIS

cpran init [options]

=head1 DESCRIPTION

The [cpran plugin][] serves as a bridge between the actions of the
[CPrAN client][cprandoc] and Praat. Te plugin on its own does very little, but
it can be used by other plpugins to e.g. populate a single menu with their
exposed commands, instead of cluttering the Praat menu.

In the future, modifying its list of dependencies (currently empty) will
also make it possible to flag certain plugins as "core", and make them available
in all CPrAN installations.

This command installs the [cpran plugin][] on an otherwise empty system.

=cut

=head1 EXAMPLES

    # Initialise CPrAN
    cpran init

=cut

sub execute {
  my ($self, $opt, $args) = @_;

  if (!$self->reinstall and -e $self->app->praat->pref_dir->child('plugin_cpran')) {
    print 'CPrAN is already initialised. Nothing to do here!', "\n"
      unless $self->app->quiet;
    return;
  }

  print 'Initialising CPrAN bridge...', "\n"
    unless $self->app->quiet;

  my ($cpran) = $self->app->run_command( update => 'cpran', {
    quiet => 1,
  });

  my @plugins = $self->app->run_command( deps => $cpran, {
    quiet => 1,
  });
  pop @plugins;

  $self->app->run_command( update => @plugins, {
    quiet => 1,
  });

  $self->app->run_command( install => @plugins, $cpran, {
    quiet => 1,
    yes => 1,
    map { $_ => $self->$_ } qw( git test force reinstall )
  });

  if ($cpran->is_installed) {
    print 'CPrAN is initialised!', "\n",
          'You should now run \'cpran update\' to refresh the plugin directory', "\n"
      unless $self->app->quiet;
    return 1;
  }
  else {
    print 'Could not initialise CPrAN', "\n"
      unless $self->app->quiet;
    return 0;
  }
}

=head1 AUTHOR

José Joaquín Atria <jjatria@gmail.com>

=head1 LICENSE

Copyright 2015-2016 José Joaquín Atria

This program is free software; you may redistribute it and/or modify it under
the same terms as Perl itself.

=head1 SEE ALSO

L<CPrAN|cpran>,
L<CPrAN::Plugin|plugin>,
L<CPrAN::Command::deps|deps>,
L<CPrAN::Command::install|install>,
L<CPrAN::Command::list|list>,
L<CPrAN::Command::remove|remove>,
L<CPrAN::Command::search|search>,
L<CPrAN::Command::show|show>,
L<CPrAN::Command::test|test>,
L<CPrAN::Command::update|update>,
L<CPrAN::Command::upgrade|upgrade>

=cut

# VERSION

__PACKAGE__->meta->make_immutable;
no Moose;

1;<|MERGE_RESOLUTION|>--- conflicted
+++ resolved
@@ -2,11 +2,7 @@
 # ABSTRACT: initialise a CPrAN installation
 
 use Moose;
-<<<<<<< HEAD
-=======
 use Log::Any qw( $log );
-use uni::perl;
->>>>>>> 8420ea42
 
 extends qw( MooseX::App::Cmd::Command );
 
