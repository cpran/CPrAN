package CPrAN::Praat;

use Moose;
<<<<<<< HEAD
use Log::Any;
use Types::Path::Tiny qw( Path );
use Types::Praat qw( Version );
use Types::Standard qw( Undef );

require Carp;

=head1 NAME

=encoding utf8

B<CPrAN::Praat> - Praat pseudo-class for CPrAN
=======
>>>>>>> 8420ea42

extends 'Praat';

use Log::Any qw( $log );
use Types::Path::Tiny qw( File Dir );
use Types::Praat qw( Version );
use Types::Standard qw( Undef );

# use Path::Tiny;
# use CPrAN::Types;
#
# require Carp;

has releases => (
  is => 'ro',
  isa => 'ArrayRef[HashRef]',
  lazy => 1,
  builder => '_build_releases',
);

has latest => (
  is => 'ro',
  init_arg => undef,
  lazy => 1,
  coerce => 1,
  isa => Version,
  builder => 'fetch',
);

has requested => (
  is => 'rw',
  isa => Version|Undef,
  coerce => 1,
);

has _barren => (
  is => 'rw',
  lazy => 1,
  default => 0,
);

# Set during first call to latest
has _package_name => (
  is => 'rw',
  init_arg => undef,
  lazy => 1,
  default => sub {
    $_[0]->latest;
    return $_[0]->_package_name;
  },
);

has _package_url => (
  is => 'rw',
  init_arg => undef,
  lazy => 1,
  default => sub {
    $_[0]->latest;
    return $_[0]->_package_url;
  },
);

has _releases_endpoint => (
  is => 'ro',
  lazy => 1,
  default => 'https://api.github.com/repos/praat/praat/releases',
);

has [qw( _os _ext _bit )] => (
  is => 'ro',
);

<<<<<<< HEAD
has pref_dir => (
  is => 'rw',
  isa => Path,
  lazy => 1,
  coerce => 1,
  builder => '_build_pref_dir',
);

has releases => (
  is => 'ro',
  isa => 'ArrayRef[HashRef]',
  lazy => 1,
  builder => '_build_releases',
);

has bin => (
  is => 'ro',
  isa => Path,
=======
has _ext => (
  is => 'ro',
  init_arg => undef,
>>>>>>> 8420ea42
  lazy => 1,
  default => sub {
<<<<<<< HEAD
    require File::Which;
    File::Which->import;
    which('praat') || which('praat.exe') || which('Praat') || which('praatcon');
  },
);

has version => (
  is => 'ro',
  init_arg => undef,
  lazy => 1,
  isa => Version|Undef,
  builder => '_build_version'
=======
    ($^O =~ /darwin/) ? '.dmg' :
    ($^O =~ /MSWin32/) ? '.zip' :
    '.tar.gz';
  },
);

has _os => (
  is => 'ro',
  init_arg => undef,
  lazy => 1,
  default => sub {
    ($^O =~ /darwin/) ? 'mac' :
    ($^O =~ /MSWin32/) ? 'win' :
    'linux';
  },
>>>>>>> 8420ea42
);

has _bit => (
  is => 'ro',
  init_arg => undef,
  lazy => 1,
<<<<<<< HEAD
  coerce => 1,
  isa => Version|Undef,
  builder => 'fetch',
);

has requested => (
  is => 'rw',
  isa => Version|Undef,
  coerce => 1,
);

has logger => (
  is => 'ro',
  default => sub { Log::Any->get_logger },
);

sub BUILDARGS {
  my $class = shift;
  my $args = (@_) ? (@_ > 1) ? { @_ } : shift : {};

  for ($^O) {
    if (/darwin/) {
      $args->{_os}  = "mac";
      $args->{_ext} = "\.dmg";
    }
    elsif (/MSWin32/) {
      $args->{_os}  = "win";
      $args->{_ext} = "\.zip";

      $ENV{PROCESSOR_ARCHITECTURE} //= '';
      $ENV{PROCESSOR_ARCHITEW6432} //= '';

      $args->{_bit} =
        (uc $ENV{PROCESSOR_ARCHITECTURE} =~ /(AMD64|IA64)/ or
         uc $ENV{PROCESSOR_ARCHITEW6432} =~ /(AMD64|IA64)/) ? 64 : 32;
    }
    else {
      $args->{_os}  = 'linux';
      $args->{_ext} = '\.tar\.gz';
    }
  }

  unless (defined $args->{_bit}) {
    use Try::Tiny;

    my $uname = try {
      my $cmd = 'uname -a';
      open CMD, "$cmd 2>&1 |" or die ("Could not execute $cmd: $!");
      chomp(my $line = <CMD>);
      $line;
    }
    catch {
      warn "Could not determine system bitness. Defaulting to 32bit\n";
    };
    $args->{_bit} = (defined $uname and $uname =~ /\bx86_64\b/) ? 64 : 32;
  }
=======
  default => sub {
    for ($^O) {
      if (/MSWin32/) {
        $ENV{PROCESSOR_ARCHITECTURE} //= '';
        $ENV{PROCESSOR_ARCHITEW6432} //= '';

        return (uc $ENV{PROCESSOR_ARCHITECTURE} =~ /(AMD64|IA64)/ or
                uc $ENV{PROCESSOR_ARCHITEW6432} =~ /(AMD64|IA64)/) ? 64 : 32;
      }
      else {
        use Try::Tiny;
        return try {
          my $cmd = 'uname -a';
          open CMD, "$cmd 2>&1 |"
            or die ("Could not execute $cmd: $!");
          chomp(my $line = <CMD>);
          return ($line =~ /\bx86_64\b/) ? 64 : 32;
        }
        catch {
          $log->warn('Could not determine system bitness. Defaulting to 32bit');
          return 32;
        };
      }
    }
  },
);
>>>>>>> 8420ea42

sub BUILDARGS {
  my $class = shift;
  my $args = (@_) ? (@_ > 1) ? { @_ } : shift : {};
  return $args;
}

sub remove {
  my ($self) = @_;
  my $removed = $self->bin->remove
    or warn sprintf("Could not remove %s: %s\n", $self->bin, $!);
  return $removed;
}

<<<<<<< HEAD
=item B<download(VERSION)>

Downloads a specific archived version of Praat, or the latest version.

=cut

sub download {
  my $self    = shift;
  my $opt     = (ref $_[-1] eq 'HASH') ? pop @_ : {};
  my $version = shift // $self->latest;

  $opt->{quiet} //= 0;

  use LWP::UserAgent;
  my $ua = LWP::UserAgent->new;
  $ua->show_progress( 1 - $opt->{quiet} );

  $self->logger->trace('GET', $self->_package_url) if $self->logger->is_trace;
  my $response = $ua->get( $self->_package_url );
  if ($response->is_success) {
    return $response->decoded_content;
  }
  else {
    die $response->status_line;
  }
}

=item B<execute(SCRIPT)>

Reads instructions from file and executes them with Praat.

=cut

sub execute {
  my ($self, $script, @args) = @_;

  $self->logger->trace('Executing Praat command');

  return undef unless defined $script;

  my @opts = (ref $args[-1] eq 'ARRAY') ? @{pop @args} : (
    '--pref-dir=' . $self->pref_dir,
    '--ansi',
    '--run'
  );

  $self->logger->trace('  ', $self->bin, @opts, $script, @args)
    if $self->logger->is_trace;

  use Capture::Tiny qw( capture );
  return capture {
    local $ENV{PATH} = '';
    system(
      $self->bin,
      @opts,
      $script,
      @args
    );
  };
}

=======
>>>>>>> 8420ea42
sub fetch {
  my ($self) = @_;

  use URI;
  use JSON qw( decode_json );
  use LWP::UserAgent;

  $self->_package_name(undef);
  $self->_package_url(undef);
  my $ua = LWP::UserAgent->new;

  my ($os, $bit, $ext) = map { quotemeta $_ } ($self->_os, $self->_bit, $self->_ext);
  my $barren = $self->_barren ? 'barren' : '';
  my $pkgregex = qr/^praat(?'version'[0-9]{4})_${os}${bit}${barren}${ext}/;

  my @haystack;
  my $url;
  if ($self->requested) {
    $url = URI->new( $self->_releases_endpoint . '/tags/v' . $self->requested->praatify )
  }
  else {
    $url = URI->new( $self->_releases_endpoint . '/latest' )
  }

  $log->trace('GET', $url) if $log->is_trace;

  my $response = $ua->get( $url );
  if ($response->is_success) {
    @haystack = ( decode_json $response->decoded_content );
  }
  else {
<<<<<<< HEAD
    $self->logger->warn($response->status_line);
=======
    $log->warn($response->status_line);
>>>>>>> 8420ea42
    return undef;
  }

  my ($latest, $found);
  my $once = 0;

  foreach (@haystack) {
    $latest = $_;
    ($found) = grep { $_->{name} =~ $pkgregex } @{$latest->{assets}};

    unless (defined $found) {
      $log->info('Did not find suitable release in latest, looking back');
      @haystack = @{$self->releases} unless $once;
      $once = 1;
    }

    last if defined $found;
  }

<<<<<<< HEAD
  $self->logger->warn('Could not find', ($self->requested // 'latest'), 'Praat release for this system')
=======
  $log->warn('Could not find', ($self->requested // 'latest'), 'Praat release for this system')
>>>>>>> 8420ea42
    and return(undef) unless defined $found;

  $self->_package_name($found->{name});
  $self->_package_url($found->{browser_download_url});

  $self->requested($latest->{tag_name}) unless defined $self->requested;
  return $latest->{tag_name};
}

<<<<<<< HEAD
sub _build_pref_dir {
  for ($^O) {
    if (/darwin/) {
      return join('/', $ENV{HOME}, 'Library', 'Preferences', 'Praat Prefs');
    }
    elsif (/MSWin32/) {
      return join('/', $ENV{HOMEPATH}, 'Praat');
    }
    else {
      return join('/', $ENV{HOME}, '.praat-dir');
    }
  }
}

sub _build_version {
  my ($self) = @_;

  $self->logger->trace('Detecting Praat version');

  die 'Binary is undefined!' unless defined $self->bin;
  use Praat::Version;
=======
sub download {
  my $self    = shift;
  my $opt     = (ref $_[-1] eq 'HASH') ? pop @_ : {};
  my $version = shift // $self->latest;

  $opt->{quiet} //= 0;
>>>>>>> 8420ea42

  use LWP::UserAgent;
  my $ua = LWP::UserAgent->new;
  $ua->show_progress( 1 - $opt->{quiet} );

  $self->logger->trace('GET', $self->_package_url) if $self->logger->is_trace;
  my $response = $ua->get( $self->_package_url );
  if ($response->is_success) {
    return $response->decoded_content;
  }
<<<<<<< HEAD
  close $fh;

  $self->logger->trace('Version detection complete');

  use Try::Tiny;
  try {
    Praat::Version->new($version);
  }
  catch {
    die "Could not get Praat version: $_\n";
  };
};
=======
  else {
    die $response->status_line;
  }
}
>>>>>>> 8420ea42

sub _build_releases {
  my ($self) = @_;

  $self->logger->trace('Finding Praat releases');

  use JSON qw( decode_json );

  my @releases;

  my $ua = LWP::UserAgent->new();
  my ($next, $response);

  $next = $self->_releases_endpoint;
  # Fetch only first page of results, to avoid busting through request limit
  $self->logger->trace('GET', $next) if $self->logger->is_trace;
  $response = $ua->get($next);
  unless ($response->is_success) {
    $self->logger->warn($response->status_line);
    return [];
  }

  my $tags = decode_json $response->decoded_content;
  foreach my $tag (@{$tags}) {
    use Try::Tiny;
    try { $tag->{semver} = Praat::Version->new($tag->{tag_name}) }
    finally {
      push @releases , $tag unless @_;
    };
  };

  @releases = sort { $b->{semver} <=> $a->{semver} } @releases;

  return \@releases;
}

override map_plugins => sub {
  my ($self) = @_;

  my %h;
  foreach ($_[0]->pref_dir->children(qr/^plugin_/)) {
    my $name = $_->basename;
    $name =~ s/^plugin_//;

    require CPrAN::Plugin;
    $h{$name} = CPrAN::Plugin->new(
      name  => $_->basename,
      root  => $_,
      cpran => $self->pref_dir->child('.cpran'),
    );
  }
  return \%h;
};

# VERSION

1;<|MERGE_RESOLUTION|>--- conflicted
+++ resolved
@@ -1,33 +1,15 @@
 package CPrAN::Praat;
 
 use Moose;
-<<<<<<< HEAD
-use Log::Any;
-use Types::Path::Tiny qw( Path );
-use Types::Praat qw( Version );
-use Types::Standard qw( Undef );
-
-require Carp;
-
-=head1 NAME
-
-=encoding utf8
-
-B<CPrAN::Praat> - Praat pseudo-class for CPrAN
-=======
->>>>>>> 8420ea42
+use Log::Any qw( $log );
 
 extends 'Praat';
 
-use Log::Any qw( $log );
 use Types::Path::Tiny qw( File Dir );
 use Types::Praat qw( Version );
 use Types::Standard qw( Undef );
 
-# use Path::Tiny;
-# use CPrAN::Types;
-#
-# require Carp;
+require Carp;
 
 has releases => (
   is => 'ro',
@@ -41,7 +23,7 @@
   init_arg => undef,
   lazy => 1,
   coerce => 1,
-  isa => Version,
+  isa => Version|Undef,
   builder => 'fetch',
 );
 
@@ -88,46 +70,11 @@
   is => 'ro',
 );
 
-<<<<<<< HEAD
-has pref_dir => (
-  is => 'rw',
-  isa => Path,
-  lazy => 1,
-  coerce => 1,
-  builder => '_build_pref_dir',
-);
-
-has releases => (
-  is => 'ro',
-  isa => 'ArrayRef[HashRef]',
-  lazy => 1,
-  builder => '_build_releases',
-);
-
-has bin => (
-  is => 'ro',
-  isa => Path,
-=======
 has _ext => (
   is => 'ro',
   init_arg => undef,
->>>>>>> 8420ea42
-  lazy => 1,
-  default => sub {
-<<<<<<< HEAD
-    require File::Which;
-    File::Which->import;
-    which('praat') || which('praat.exe') || which('Praat') || which('praatcon');
-  },
-);
-
-has version => (
-  is => 'ro',
-  init_arg => undef,
-  lazy => 1,
-  isa => Version|Undef,
-  builder => '_build_version'
-=======
+  lazy => 1,
+  default => sub {
     ($^O =~ /darwin/) ? '.dmg' :
     ($^O =~ /MSWin32/) ? '.zip' :
     '.tar.gz';
@@ -143,71 +90,12 @@
     ($^O =~ /MSWin32/) ? 'win' :
     'linux';
   },
->>>>>>> 8420ea42
 );
 
 has _bit => (
   is => 'ro',
   init_arg => undef,
   lazy => 1,
-<<<<<<< HEAD
-  coerce => 1,
-  isa => Version|Undef,
-  builder => 'fetch',
-);
-
-has requested => (
-  is => 'rw',
-  isa => Version|Undef,
-  coerce => 1,
-);
-
-has logger => (
-  is => 'ro',
-  default => sub { Log::Any->get_logger },
-);
-
-sub BUILDARGS {
-  my $class = shift;
-  my $args = (@_) ? (@_ > 1) ? { @_ } : shift : {};
-
-  for ($^O) {
-    if (/darwin/) {
-      $args->{_os}  = "mac";
-      $args->{_ext} = "\.dmg";
-    }
-    elsif (/MSWin32/) {
-      $args->{_os}  = "win";
-      $args->{_ext} = "\.zip";
-
-      $ENV{PROCESSOR_ARCHITECTURE} //= '';
-      $ENV{PROCESSOR_ARCHITEW6432} //= '';
-
-      $args->{_bit} =
-        (uc $ENV{PROCESSOR_ARCHITECTURE} =~ /(AMD64|IA64)/ or
-         uc $ENV{PROCESSOR_ARCHITEW6432} =~ /(AMD64|IA64)/) ? 64 : 32;
-    }
-    else {
-      $args->{_os}  = 'linux';
-      $args->{_ext} = '\.tar\.gz';
-    }
-  }
-
-  unless (defined $args->{_bit}) {
-    use Try::Tiny;
-
-    my $uname = try {
-      my $cmd = 'uname -a';
-      open CMD, "$cmd 2>&1 |" or die ("Could not execute $cmd: $!");
-      chomp(my $line = <CMD>);
-      $line;
-    }
-    catch {
-      warn "Could not determine system bitness. Defaulting to 32bit\n";
-    };
-    $args->{_bit} = (defined $uname and $uname =~ /\bx86_64\b/) ? 64 : 32;
-  }
-=======
   default => sub {
     for ($^O) {
       if (/MSWin32/) {
@@ -234,7 +122,6 @@
     }
   },
 );
->>>>>>> 8420ea42
 
 sub BUILDARGS {
   my $class = shift;
@@ -249,70 +136,6 @@
   return $removed;
 }
 
-<<<<<<< HEAD
-=item B<download(VERSION)>
-
-Downloads a specific archived version of Praat, or the latest version.
-
-=cut
-
-sub download {
-  my $self    = shift;
-  my $opt     = (ref $_[-1] eq 'HASH') ? pop @_ : {};
-  my $version = shift // $self->latest;
-
-  $opt->{quiet} //= 0;
-
-  use LWP::UserAgent;
-  my $ua = LWP::UserAgent->new;
-  $ua->show_progress( 1 - $opt->{quiet} );
-
-  $self->logger->trace('GET', $self->_package_url) if $self->logger->is_trace;
-  my $response = $ua->get( $self->_package_url );
-  if ($response->is_success) {
-    return $response->decoded_content;
-  }
-  else {
-    die $response->status_line;
-  }
-}
-
-=item B<execute(SCRIPT)>
-
-Reads instructions from file and executes them with Praat.
-
-=cut
-
-sub execute {
-  my ($self, $script, @args) = @_;
-
-  $self->logger->trace('Executing Praat command');
-
-  return undef unless defined $script;
-
-  my @opts = (ref $args[-1] eq 'ARRAY') ? @{pop @args} : (
-    '--pref-dir=' . $self->pref_dir,
-    '--ansi',
-    '--run'
-  );
-
-  $self->logger->trace('  ', $self->bin, @opts, $script, @args)
-    if $self->logger->is_trace;
-
-  use Capture::Tiny qw( capture );
-  return capture {
-    local $ENV{PATH} = '';
-    system(
-      $self->bin,
-      @opts,
-      $script,
-      @args
-    );
-  };
-}
-
-=======
->>>>>>> 8420ea42
 sub fetch {
   my ($self) = @_;
 
@@ -337,6 +160,7 @@
     $url = URI->new( $self->_releases_endpoint . '/latest' )
   }
 
+  warn('GET ', $url);
   $log->trace('GET', $url) if $log->is_trace;
 
   my $response = $ua->get( $url );
@@ -344,11 +168,7 @@
     @haystack = ( decode_json $response->decoded_content );
   }
   else {
-<<<<<<< HEAD
-    $self->logger->warn($response->status_line);
-=======
     $log->warn($response->status_line);
->>>>>>> 8420ea42
     return undef;
   }
 
@@ -368,11 +188,7 @@
     last if defined $found;
   }
 
-<<<<<<< HEAD
-  $self->logger->warn('Could not find', ($self->requested // 'latest'), 'Praat release for this system')
-=======
   $log->warn('Could not find', ($self->requested // 'latest'), 'Praat release for this system')
->>>>>>> 8420ea42
     and return(undef) unless defined $found;
 
   $self->_package_name($found->{name});
@@ -382,70 +198,31 @@
   return $latest->{tag_name};
 }
 
-<<<<<<< HEAD
-sub _build_pref_dir {
-  for ($^O) {
-    if (/darwin/) {
-      return join('/', $ENV{HOME}, 'Library', 'Preferences', 'Praat Prefs');
-    }
-    elsif (/MSWin32/) {
-      return join('/', $ENV{HOMEPATH}, 'Praat');
-    }
-    else {
-      return join('/', $ENV{HOME}, '.praat-dir');
-    }
-  }
-}
-
-sub _build_version {
-  my ($self) = @_;
-
-  $self->logger->trace('Detecting Praat version');
-
-  die 'Binary is undefined!' unless defined $self->bin;
-  use Praat::Version;
-=======
 sub download {
   my $self    = shift;
   my $opt     = (ref $_[-1] eq 'HASH') ? pop @_ : {};
   my $version = shift // $self->latest;
 
   $opt->{quiet} //= 0;
->>>>>>> 8420ea42
 
   use LWP::UserAgent;
   my $ua = LWP::UserAgent->new;
   $ua->show_progress( 1 - $opt->{quiet} );
 
-  $self->logger->trace('GET', $self->_package_url) if $self->logger->is_trace;
+  $log->trace('GET', $self->_package_url) if $log->is_trace;
   my $response = $ua->get( $self->_package_url );
   if ($response->is_success) {
     return $response->decoded_content;
   }
-<<<<<<< HEAD
-  close $fh;
-
-  $self->logger->trace('Version detection complete');
-
-  use Try::Tiny;
-  try {
-    Praat::Version->new($version);
-  }
-  catch {
-    die "Could not get Praat version: $_\n";
-  };
-};
-=======
   else {
     die $response->status_line;
   }
 }
->>>>>>> 8420ea42
 
 sub _build_releases {
   my ($self) = @_;
 
-  $self->logger->trace('Finding Praat releases');
+  $log->trace('Finding Praat releases');
 
   use JSON qw( decode_json );
 
@@ -456,10 +233,10 @@
 
   $next = $self->_releases_endpoint;
   # Fetch only first page of results, to avoid busting through request limit
-  $self->logger->trace('GET', $next) if $self->logger->is_trace;
+  $log->trace('GET', $next) if $log->is_trace;
   $response = $ua->get($next);
   unless ($response->is_success) {
-    $self->logger->warn($response->status_line);
+    $log->warn($response->status_line);
     return [];
   }
 
