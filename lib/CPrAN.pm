package CPrAN;
# ABSTRACT: A package manager for Praat

use Moose;
require Carp;
use Log::Any qw( $log );
use Types::Path::Tiny qw( Path );
<<<<<<< HEAD
use Types::CPrAN;
=======
use Types::CPrAN qw( Praat );
>>>>>>> 8420ea42

extends qw( MooseX::App::Cmd );

with 'MooseX::Getopt';

has root => (
  is  => 'rw',
  isa => Path,
  traits => [qw(Getopt)],
  documentation => 'CPrAN root',
  coerce => 1,
  lazy => 1,
  default => sub {
    $_[0]->praat->pref_dir->child('.cpran');
  },
);

has praat => (
  is  => 'rw',
  isa => Praat,
  traits => [qw(Getopt)],
  documentation => 'Praat binary',
  coerce => 1,
  lazy => 1,
  default => sub {
    require CPrAN::Praat;
    CPrAN::Praat->new;
  },
);

has api => (
  is  => 'rw',
  isa => 'WWW::GitLab::v3',
  documentation => 'GitLab API connection',
  lazy => 1,
  default => sub {
    require WWW::GitLab::v3;
    WWW::GitLab::v3->new(
      url   => $_[0]->url,
      token => $_[0]->token,
    );
  },
);

has token => (
  is  => 'rw',
  isa => 'Str',
  traits => [qw(Getopt)],
  documentation => 'GitLab API token',
  lazy => 1,
  default => 'Myz-wxxGLnV_syejdkWx',
);

has url => (
  is  => 'rw',
  isa => 'Str',
  traits => [qw(Getopt)],
  documentation => 'base URL for GitLab API',
  lazy => 1,
  default => 'https://gitlab.com/api/v3/',
);

has quiet => (
  is  => 'rw',
  isa => 'Bool',
  traits => [qw(Getopt)],
  cmd_aliases   => 'q',
  documentation => 'quietly say no',
  lazy => 1,
  default => 0,
);

has debug => (
  is  => 'rw',
  isa => 'Bool',
  traits => [qw(Getopt)],
  cmd_aliases   => 'q',
  documentation => 'print debug information',
  lazy => 1,
  default => 0,
);

has verbose => (
  is  => 'rw',
  isa => 'Int',
  traits => [qw(Getopt)],
  cmd_aliases => 'v',
  documentation => 'increase verbosity',
  lazy => 1,
  default => 0,
);

has yes => (
  is  => 'rw',
  isa => 'Bool',
  traits => [qw(Getopt)],
  cmd_aliases => 'y',
  documentation => 'assume yes when prompted for confirmation',
  lazy => 1,
  default => 0,
);

has _pref_dir => (
  is  => 'rw',
  init_arg => 'pref_dir',
);

after execute_command => sub {
  my ($self, $cmd, $opt, $args) = @_;
  if (ref $cmd eq 'App::Cmd::Command::version') {
    if (defined $self->praat->version) {
      print sprintf "Using Praat version %s (%s)\n",
        $self->praat->version, $self->praat->bin;
    }
    else {
      print "Praat not found in PATH\n",
    }
  }
};

around BUILDARGS => sub {
  my $orig = shift;
  my $self = shift;

  my $args = (@_) ? (@_ > 1) ? { @_ } : shift : {};

  $self->$orig($args);

  my %deprecated = (
    'api-token' => 'token',
    'api-group' => 'group',
    'api-url'   => 'url',
    'cpran'     => 'root',
  );

  foreach (keys %deprecated) {
    if (defined $args->{$_}) {
      warn "The --$_ option is deprecated, use instead --$deprecated{$_}\n";

      $args->{$deprecated{$_}} = $args->{$_}
        unless defined $args->{$deprecated{$_}};
      delete $args->{$_};
    }
  }

  if (defined $args->{praat}) {
    warn "The behaviour of the --praat option has recently changed.\nPlease make sure it does what you think it does!\n";
  }

  return $args;
};

sub BUILD {
  my ($self) = @_;

  if (-e $self->root) {
    Carp::croak 'Cannot read from CPrAN root at ', $self->root
      unless (-r $self->root);

    Carp::croak 'Cannot write to CPrAN root at ', $self->root
      unless (-w $self->root);
  }
  else {
    use File::Path qw();
    File::Path::make_path( $self->root, {} )
      or warn 'Could not make directory at ', $self->root;
  }

  Carp::croak 'Cannot read from preferences directory at ', $self->praat->pref_dir
    unless (-r $self->praat->pref_dir);

  Carp::croak 'Cannot write to preferences directory at ', $self->praat->pref_dir
    unless (-w $self->praat->pref_dir);

  $self->praat->pref_dir($self->_pref_dir) if defined $self->_pref_dir;

  $log->debug("Initialised CPrAN instance");
}

=encoding utf8

=head1 NAME

B<CPrAN> - A package manager for Praat

=head1 SYNOPSIS

    use CPrAN;
    CPrAN->run;

=head1 DESCRIPTION

B<CPrAN> is the parent class for an App::Cmd application to search, install,
remove and update Praat plugins.

As a App::Cmd application, use of this module is separated over a number of
different files. The main script invokes the root module and executes it, as in
the example given in the SYNOPSIS.

B<CPrAN> commands (inhabiting the B<CPrAN::Command> namespace) can call the
methods described below to perform general B<CPrAN>-related actions.

=head1 OPTIONS

=over

=item B<--praat>=FILE

The path to use as binary for Praat. See the FILES section for information
on the platform-dependant default values used.

=item B<--pref-dir>=DIR

The path to use as the preferences directory for Praat. See the FILES section
for information on the platform-dependant default values used.

This option used to be called C<--praat>.

=item B<--root>=DIR

The path to use as the CPrAN root directory. See the FILES section
for information on the platform-dependant default values used.

This option used to be called C<--cpran>.

=item B<--token>=TOKEN

=item B<--group>=NUMBER

=item B<--url>=URL

These options set the credentials to talk to the GitLab API to obtain the
plugin archives and descriptors. As such, it is implementation-dependant, and is
currently tied to GitLab.

These options used to be called C<--api-XXX>, where XXX is their current name.

=item B<--verbose>, B<--v>

Increase the verbosity of the output. This option can be called multiple times
to make the program even more talkative.

=item B<--quiet>, B<--q>

Opposed to B<--verbose>, this option I<suppresses> all output. If both options
are set simultaneously, this one takes precedence.

=item B<--debug>, B<--D>

Enables the output of debug information. Like B<--verbose>, this option can be
used multiple times to increase the number of debug messages that are printed.

=cut

sub global_opt_spec {
  return (
    [ "praat=s"             => "set path to the Praat binary" ],
    [ "pref_dir|pref-dir=s" => "set path to Praat preferences directory" ],
    [ "root=s"              => "set path to CPrAN root" ],
    [ "token=s"             => "set private token for GitLab API access" ],
    [ "url=s"               => "set url of GitLab API" ],
    [ "group=s"             => "set the id for the GitLab CPrAN group" ],
    [ "verbose|v+"          => "increase verbosity" ],
    [ "quiet"               => "quietly say no to everything" ],
    [ "yes"                 => "assume yes when prompted for confirmation" ],
    [ "debug+"              => "increase debug level" ],
    [ "outfile=s"           => "redirect output to file" ],
  );
}

=item _yesno()

Gets either a I<yes> or a I<no> answer from STDIN. As arguments, it first
receives a reference to the options hash, followed by the default answer (ie,
the answer that will be entered if the user simply presses enter).

    $self->yes(1);            # Will automatically say 'yes'
    print "Yes or no?";
    if ($self->_yesno( $default )) { print "You said yes\n" }
    else { print "You said no\n" }

By default, responses matching /^y(es)?$/i are considered to be I<yes>
responses.

=cut

sub _yesno {
  my ($self, $default) = @_;

  $default = $default // 'y';
  $default = substr($default, 0, 1);

  return 0 if $self->quiet and !$self->yes;

  if ($self->yes) {
    print " yes\n" unless $self->quiet;
    return 1;
  }

  my $prompt = " [y/n] ";
  $prompt =~ s/($default)/\U$1/;
  print $prompt unless $self->quiet;

  my $input;
  $input = <STDIN>;
  chomp $input;
  $input = $default if ($input eq "");
  ($input =~ /^y(es)?$/i) ? return 1 : return 0;
}

sub run_command {
  my ($self, $command, @args) = @_;
  my $opt = (ref $args[-1] eq 'HASH') ? pop @args : {};

  my %bkp;
  foreach (qw( root praat api token quiet debug yes )) {
    if (defined $opt->{$_}) {
      $bkp{$_} = $self->$_;
      $self->$_($opt->{$_});
      delete $opt->{$_};
    }
  }

  local @ARGV = ( $command );
  my @argv = $self->prepare_args;
  my ($cmd) = $self->prepare_command(@argv);

  $cmd->$_($opt->{$_}) foreach keys %{$opt};
  my @retval = $self->execute_command($cmd, {}, @args);

  $self->$_($bkp{$_}) foreach keys %bkp;

  return @retval;
}

sub fetch_plugin {
  my ($self, $plugin) = @_;

  Carp::croak 'Cannot fetch an undefined plugin' unless defined $plugin;

  $plugin->cpran( $self->root )
    unless defined $plugin->cpran;

  $plugin->root( $self->praat->pref_dir->child( 'plugin_' . $plugin->name) )
    unless defined $plugin->root;

  use YAML::XS;
  use Encode qw(encode decode);

  my ($id, $url, $latest, $remote);

  foreach (@{$self->api->projects(
      { search => 'plugin_' . $plugin->name }
    )}) {

    if ($_->{name} eq 'plugin_' . $plugin->name and
        $_->{visibility_level} >= 20) {

      $id  = $_->{id};
      $url = $_->{http_url_to_repo};
      last;
    }
  }

  unless (defined $id and defined $url) {
    Carp::carp $plugin->name, ' not found remotely'
      unless $self->quiet;
    return undef;
  }

  require Praat::Version;
  my $tags = $self->api->tags( $id );
  my @releases;
  foreach my $tag (@{$tags}) {
    use Try::Tiny;
    try {
      $tag->{semver} = Praat::Version->new($tag->{name}) }
    catch {
      $log->warn($_);
      next;
    };
    push @releases, $tag;
  };
  @releases = sort { $b->{semver} <=> $a->{semver} } @releases;

  # Ignore projects with no tags
  unless (scalar @releases) {
    Carp::carp 'No releases for ', $plugin->name
      unless $self->quiet;
    return undef;
  }

  $latest = $releases[0]->{commit}->{id};
  $remote = encode('utf-8', $self->api->blob(
    $id, $latest, { filepath => 'cpran.yaml' }
  ), Encode::FB_CROAK );

  {
    my $check = try {
      YAML::XS::Load( $remote )
    }
    catch {};
    unless (defined $check) {
      Carp::carp 'Could not deserialise fetched remote for ', $plugin->name
        unless $self->quiet;
      return undef;
    }
  }

  $plugin->url($url);
  $plugin->_remote($plugin->parse_meta($remote));
  $plugin->latest($plugin->_remote->{version});

  return 1;
}

sub test_plugin {
  my $self = shift;
  my $plugin = shift;
  my $opt = (@_) ? (@_ > 1) ? { @_ } : shift : {};

  Carp::croak 'Cannot test an undefined plugin' unless defined $plugin;

  $plugin->cpran( $self->root )
    unless defined $plugin->cpran;

  $plugin->root( $self->praat->pref_dir->child( 'plugin_' . $plugin->name) )
    unless defined $plugin->root;

  $log->debug('Testing', $plugin->name);

  unless ($self->praat->version) {
    Carp::croak "Praat is not installed; cannot test"
      unless $self->quiet;
  }

  return undef unless ($plugin->is_installed);

  my $oldwd = Path::Tiny->cwd;
  chdir $plugin->root
    or die 'Could not change directory';

  unless ( -e 't' ) {
    $log->debug('No tests for', $plugin->name);
    return undef;
  }

  # Run the tests
  require App::Prove;
  my $prove = App::Prove->new;
  my @args;

  my $version = $self->praat->version;
  $version =~ s/(\d+\.\d+)\.?(\d*)/$1$2/;
  if ($version >= 6 and $version < 6.003) {
    $log->warn('Automated tests not supported for this version of Praat')
      unless $self->quiet;
    return undef;
  }
  elsif ($version >= 6.003) {
    push @args, ('--exec', $self->praat->bin . ' --ansi --run');
  }
  else {
    push @args, ('--exec', $self->praat->bin . ' --ansi');
  }

  if ($self->verbose) {
    push @args, '-v';
  }

  if ($opt->{log}) {
    try {
      require TAP::Harness::Archive;
      TAP::Harness::Archive->import;

      my $logdir = $self->root->child('.log');
      $logdir->remove_tree({ safe => 0 }) if $logdir->is_dir;
      $logdir->mkpath or die 'Could not create log directory';
      push @args, ('--archive', $logdir->canonpath);
    }
    catch {
      Carp::carp 'Disabling logging. Is TAP::Harness::Archive installed?', "\n"
        unless $self->quiet;
    };
  }

  $prove->process_args( @args );
  my $results = $prove->run;

  chdir $oldwd
    or die "Could not change directory";

  return ($results) ? 1 : 0;
}

sub new_plugin {
  my $self = shift;
  my $arg = (@_) ? (@_ > 1) ? { @_ } : shift : {};

  $arg->{cpran} //= $self->root;
  $arg->{root} //= $self->praat->pref_dir->child( 'plugin_' . ($arg->{name} // '') );

  require CPrAN::Plugin;
  my $plugin = CPrAN::Plugin->new($arg);
  return $plugin->refresh;
}

=back

=head1 AUTHOR

José Joaquín Atria <jjatria@gmail.com>

=head1 LICENSE

Copyright 2015-2016 José Joaquín Atria

This module is free software; you may redistribute it and/or modify it under
the same terms as Perl itself.

=head1 SEE ALSO

L<CPrAN|cpran>,
L<CPrAN::Plugin|plugin>,
L<CPrAN::Command::deps|deps>,
L<CPrAN::Command::init|init>,
L<CPrAN::Command::install|install>,
L<CPrAN::Command::list|list>,
L<CPrAN::Command::remove|remove>,
L<CPrAN::Command::search|search>,
L<CPrAN::Command::show|show>,
L<CPrAN::Command::test|test>,
L<CPrAN::Command::update|update>,
L<CPrAN::Command::upgrade|upgrade>

=cut

# VERSION

1;<|MERGE_RESOLUTION|>--- conflicted
+++ resolved
@@ -5,11 +5,7 @@
 require Carp;
 use Log::Any qw( $log );
 use Types::Path::Tiny qw( Path );
-<<<<<<< HEAD
-use Types::CPrAN;
-=======
 use Types::CPrAN qw( Praat );
->>>>>>> 8420ea42
 
 extends qw( MooseX::App::Cmd );
 
@@ -338,7 +334,7 @@
   my ($cmd) = $self->prepare_command(@argv);
 
   $cmd->$_($opt->{$_}) foreach keys %{$opt};
-  my @retval = $self->execute_command($cmd, {}, @args);
+  my @retval = $self->run_script_command($cmd, {}, @args);
 
   $self->$_($bkp{$_}) foreach keys %bkp;
 
