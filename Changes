Revision history for CPrAN

{{$NEXT}}

<<<<<<< HEAD
=======
  * Improved speed of update command with precompiled list
  * update honours argument list

0.02008   2016-03-04 17:41:04+00:00 Europe/London

  * Bug fix for plugin print method

>>>>>>> 714ec36a
0.02007   2015-11-06 15:08:03+00:00 Europe/London

  * Improvements to non-git installation
  * Added first app test

0.02006   2015-11-06 02:07:53+00:00 Europe/London

  * Fixed broken version (I really need to implement tests)

0.02005   2015-11-05 13:10:19+00:00 Europe/London

  * install now more verbose
  * init uses --yes by default

0.02004   2015-11-05 12:41:09+00:00 Europe/London

  * Packaged with Dist::Zilla
  * Separated Perl client from Praat plugin
  * Added init command
  * Incorrectly jumped to next version :(
  * Experimental management of Praat installations (upgrade, remove, install)
  * Optional git support for install and upgrade
  * CPrAN::Plugin used as return value for plugin lists
  * Tests log results to archive or log directory
  * Logs enabled by default, disabled if --nolog (needs TAP::Harness::Archive)
  * Tests supported on Windows
  * (install) --force now deals exclusively with test results
  * (install) new option --reinstall takes over remaining uses of --force
  * Text::FormatTable instead of Text::Table for search output with word wrap
  * Internal GitLab API renamed to WWW::GitLab::API
  * Better support for non-standard home directories
  * CPrAN now prefers lowercase Praat executable on Linux and Mac
  * Prompts default to "yes"
  * Changed client shebang to use /usr/bin/env perl
  * Project list is now fetched from user instead of group
  * Tests supported for Praat >= 6.0.03 (not 6.0 ~ 6.0.02)

0.0110

  * Uses Sort::Naturally to sort plugin versions
  * Better detection of home directory

0.0110

  * Uses Sort::Naturally to sort plugin versions
  * Better detection of home directory


0.0109

  * update ignores plugins with no remote versions

0.0108

  * Fixed a bug with version checking in CPrAN::Plugin

0.0107

  * Client only considers public repositories with semver tags, and safely
    ignores the rest.

0.0106

  * Fixed a bug with version checking in CPrAN::Plugin
  * Added git support with --git
  * Added experimental support to install, remove and upgrade Praat itself
  * Better option handling in search and list

0.0105

  * Fixed console output on Windows, using --ansi for Praat
  * Added word wrap for output tables
  * --force and --reinstall are now different options
  * Simplified code
  * Better Mac support: client correctly finds preferences directory

0.0104

  * Added a CPrAN::Plugin module, used throughout interface
  * search accepts multiple terms
  * Improved option handling

0.0103

  * Reduced number of required modules

0.0102

  * Fixed a bug with search: they now find non-installed plugins

0.0101

  * Removed unnecessary warnings on runtime
  * Default behaviou for upgrade command: upgrade all plugins
  * test skips commands with no tests
  * Other minor bug fixes

0.01

  * Implemented test, and list; full interface is implemented

0.0006

  * Changed to a custom GitLab API

0.0005

  * --verbose spreads through to rmtree as global option

0.0004

  * Updated documentation
  * Better argument validation

0.0003

  * Minor bug fixes

0.0002

  * Experimental client uses App::Cmd
  * Added first commands: install, show, search, remove, update

0.0001

  * Initial release<|MERGE_RESOLUTION|>--- conflicted
+++ resolved
@@ -2,8 +2,6 @@
 
 {{$NEXT}}
 
-<<<<<<< HEAD
-=======
   * Improved speed of update command with precompiled list
   * update honours argument list
 
@@ -11,7 +9,6 @@
 
   * Bug fix for plugin print method
 
->>>>>>> 714ec36a
 0.02007   2015-11-06 15:08:03+00:00 Europe/London
 
   * Improvements to non-git installation
