--- conflicted
+++ resolved
@@ -419,11 +419,8 @@
           sha => $sha,
         })->{content}
       );
-<<<<<<< HEAD
-=======
       use YAML::XS;
       $descriptor = Load($descriptor);
->>>>>>> b5c07acd
     }
 
     # We are only interested in CPrAN dependencies
