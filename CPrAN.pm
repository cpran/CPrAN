package CPrAN;

use App::Cmd::Setup -app;
use File::Path;
use Carp;

=encoding utf8

=head1 NAME

B<CPrAN> - A package manager for Praat

=head1 SYNOPSIS

    use CPrAN;
    CPrAN->run;

=cut

# ROOT and PRAAT hold the paths to the preferences directory and the CPrAN root
# respectively. Being in this enclosure, acces to them is limited to the
# accessors below.
# NOTE(jja) Should this be made into a class, and this into proper attributes?
{
  use Path::Class;
  use Config;
  my ($ROOT, $PRAAT);
  {
    my $user = getlogin || getpwuid($<) || "???";
    if ($Config{osname} eq 'darwin') {
      # Mac
      $PRAAT = dir('', 'Users', $user, 'Library', 'Preferences', 'Praat Prefs')->stringify;
    }
    elsif ($Config{osname} eq 'MSWin32') {
      # Windows
      $PRAAT = dir('C:\\', 'Documents and Settings', $user, 'Praat')->stringify;
    }
    elsif ($Config{osname} eq 'cygwin') {
      # cygwin
      warn "Cygwin not tested. Treating as if GNU/Linux\n";
      $PRAAT = dir('', 'home', $user, '.praat-dir')->stringify;
    }
    else {
      # GNU/Linux
      $PRAAT = dir('', 'home', $user, '.praat-dir')->stringify;
    }
    $ROOT = dir($PRAAT, 'plugin_cpran', '.cpran')->stringify;
  }

  sub root  { return $ROOT   }
  sub praat { return $PRAAT  }

  sub set_root  { $ROOT  = shift }
  sub set_praat { $PRAAT = shift }
}

# TOKEN, APIURL and GROUP are API dependant values. Being in this enclosure,
# access is limited to the accessors below.
{
  my $TOKEN  = 'Myz-wxxGLnV_syejdkWx';
  my $APIURL = 'https://gitlab.com/api/v3/';
  my $GROUP  = '133578';

  sub api_token { return $TOKEN  }
  sub api_url   { return $APIURL }
  sub api_group { return $GROUP  }

  sub set_api_token { $TOKEN  = shift }
  sub set_api_url   { $APIURL = shift }
  sub set_api_group { $GROUP  = shift }
}

# By redefining this subroutine, we lightly modify the behaviour of the App::Cmd
# app. In this case, we process the global options, and pass them to
# the invoked commands together with their local options.
sub execute_command {
  my ($self, $cmd, $opt, @args) = @_;

  set_globals($self, $cmd, $opt, @args);
  make_root();

  # A verbose level of 1 prints default messages to STDOUT. --quiet
  # sets verbosity to 0, omitting all output. Higher values of verbose
  # will increase verbosity.
  $opt->{$_} = $self->global_options->{$_} foreach keys %{$self->global_options};
  if (defined $opt->{quiet}) {
    $opt->{verbose} = 0;
  }
  else {
    $opt->{verbose} = ++$opt->{verbose};
  }

  $cmd->validate_args($opt, \@args);
  $cmd->execute($opt, \@args);
}

=head1 DESCRIPTION

B<CPrAN> is the parent class for an App::Cmd application to search, install,
remove and update Praat plugins.

As a App::Cmd application, use of this module is separated over a number of
different files. The main script invokes the root module and executes it, as in
the example given in the SYNOPSIS.

B<CPrAN> commands (inhabiting the B<CPrAN::Command> namespace) can call the
methods described below to perform general B<CPrAN>-related actions.

=head1 OPTIONS

=over

=item B<--praat>=PATH

The path to use as the preferences directory for Praat. See the FILES section
for information on the platform-dependant default values used.

=item B<--cpran>=PATH

The path to use as the CPrAN root directory. See the FILES section
for information on the platform-dependant default values used.

=item B<--api-token>=TOKEN

=item B<--api-group>=GROUP_ID

=item B<--api-url>=URL

These options set the credentials to talk to the GitLab API to obtain the
plugin archives and descriptors. As such, it is implementation-dependant, and is
currently tied to GitLab.

=item B<--verbose>, B<--v>

Increase the verbosity of the output. This option can be called multiple times
to make the program even more talkative.

=item B<--quiet>, B<--q>

Opposed to B<--verbose>, this option I<suppresses> all output. If both options
are set simultaneously, this one takes precedence.

=item B<--debug>, B<--D>

Enables the output of debug information. Like B<--verbose>, this option can be
used multiple times to increase the number of debug messages that are printed.

=cut

sub global_opt_spec {
  return (
    [ "praat=s"     => "set path to Praat preferences directory" ],
    [ "cpran=s"     => "set path to CPrAN root" ],
    [ "api-token=s" => "set private token for GitLab API access" ],
    [ "api-url=s"   => "set url of GitLab API" ],
    [ "api-group=s" => "set the id for the GitLab CPrAN group" ],
    [ "verbose|v+"  => "increase verbosity" ],
    [ "quiet|q"     => "quietly say no to everything" ],
    [ "debug|D+"    => "print debug messages" ],
    [ "outfile|o=s" => "redirect output to file" ],
  );
}

=back

=head1 METHODS

=over

=cut

=item set_globals()

Processes global variables to change shared variables. This probably should be
re-worked to more closely match the way App::Cmd expects to be used.

=cut

sub set_globals {
  my ($self, $cmd, $opt, @args) = @_;
  my $gopt = $self->global_options;

  set_praat($gopt->{praat}) if (defined $gopt->{praat});
  set_root($gopt->{cpran}) if (defined $gopt->{cpran});

  set_api_token($gopt->{'api-token'}) if (defined $gopt->{'api-token'});
  set_api_group($gopt->{'api-group'}) if (defined $gopt->{'api-group'});
  set_api_url($gopt->{'api-url'}) if (defined $gopt->{'api-url'});

  check_permissions($self, $cmd, $opt, @args) unless ($cmd =~ /(version|help)/);

}

=item check_permissions()

CPrAN needs read and write access to the path set as root, and to Praat's
# preferences directory. This subroutine makes sure this is the case, or croaks.

=cut

# TODO(jja) If this is a fresh install, CPrAN root will not exist, so will not 
# readable/writable. What needs to be checked is whether the root could be
# created.
sub check_permissions {
  my ($self, $cmd, $opt, @args) = @_;

  if (-e CPrAN::root()) {
    croak "E: Cannot read from CPrAN root at " . CPrAN::root()
      unless (-r CPrAN::root());
    croak "E: Cannot write to CPrAN root at " . CPrAN::root()
      unless (-w CPrAN::root());
  }
  else {
    warn "W: CPrAN root not found.\nW: If this is a fresh install, try running cpran update\n" unless ($cmd =~ /update/);
  }
  croak "E: Cannot read from preferences directory at " . CPrAN::praat()
    unless (-r CPrAN::praat());
  croak "E: Cannot write to preferences directory at " . CPrAN::praat()
    unless (-w CPrAN::praat());
}

=item make_root()

Makes the B<CPrAN> root directory.

=cut

sub make_root {
  File::Path::make_path( CPrAN::root() ) unless (-e CPrAN::root());
}

=item installed()

Returns a list of all installed Praat plugins. See I<is_plugin()> for the
criteria they need to fulfill.

    my @installed = installed();
    print "$_\n" foreach (@installed);

=cut

sub installed {
  use Path::Class;
  
  my @files = grep {
    ($_->is_dir && $_->basename =~ /^plugin_\w+/)
  } dir( CPrAN::praat() )->children;
  
  return map {
    $1 if $_->basename =~ /^plugin_(\w+)/;
  } @files;
}

=item known()

Returns a list of all plugins known by B<CPrAN>. In practice, this is the list
of plugins whose descriptors have been saved by C<cpran update>

    my @known = known();
    print "$_\n" foreach (@known);

=cut

sub known {
  use Path::Class;
  return map { $_->basename } dir( CPrAN::root() )->children;
}

=item dependencies()

Query the desired plugins for dependencies.

Takes either the name of a single plugin, or a list of names, and returns
an array of hashes properly formatted for processing with order_dependencies()

=cut

sub dependencies {
  my ($opt, $args) = @_;

  use WWW::GitLab::v3;
  use CPrAN::Plugin;

  # If the argument is a scalar, convert it to a list with it as its single item
  $args = [ $args ] if (ref $args ne 'ARRAY');

  my $api = WWW::GitLab::v3->new(
    url   => CPrAN::api_url(),
    token => CPrAN::api_token(),
  );

  my @dependencies;
  foreach my $plugin (@{$args}) {
    unless (ref $plugin eq 'CPrAN::Plugin') {
      $plugin = CPrAN::Plugin->new( $plugin );
    }

    if (defined $plugin->{remote}->{depends}->{plugins}) {
      my %raw = %{$plugin->{remote}->{depends}->{plugins}};

      my $depends = {};
      foreach my $kley (keys %{$plugin->{remote}->{depends}->{plugins}}) {
        push @dependencies, {
          name     => $plugin->{name},
          requires => [ keys %raw   ],
          version  => [ values %raw ],
        };
      }
      # Recursively query dependencies for all dependencies
      foreach (keys %raw) {
        @dependencies = (@dependencies, dependencies($opt, $_));
      }
    }
    else {
      push @dependencies, {
        name => $plugin->{name},
        requires => [],
        version => [],
      };
    }
  }
  return @dependencies;
}

=item order_dependencies()

Order required packages, so that those that are depended upon come up first than
those that depend on them.

The argument is an array of hashes, each of which needs a "name" key that
identifies the item, and a "requires" holding the reference to an array with
the names of the items that are required. See dependencies() for a method to
generate such an array.

Closely modeled after http://stackoverflow.com/a/12166653/807650

=cut

sub order_dependencies {
  use Graph qw();

   my %recs;
   my $graph = Graph->new();
   foreach my $rec (@_) {
      my ($name, $requires) = @{$rec}{qw( name requires )};

      $graph->add_vertex($name);
      foreach (@{$requires}) {
        $graph->add_edge($_, $name);
      }

      $recs{$name} = $rec;
   }

   return map $recs{$_}, $graph->topological_sort();
}

=item yesno()

Gets either a I<yes> or a I<no> answer from STDIN. As arguments, it first
receives a reference to the options hash, followed by the default answer (ie,
the answer that will be entered if the user simply presses enter).

    my $opt = ( yes => 1 );            # Will automatically say 'yes'
    print "Yes or no?";
    if (yesno($opt, 'n')) { print "You said yes\n" }
    else { print "You said no\n" }

By default, responses matching /^y(es)?$/i are considered to be I<yes>
responses.

=cut

sub yesno {
  my ($opt, $default) = @_;

  $default = $default // 'n';
  $default = substr($default, 0, 1);
  
  if ($opt->{quiet} && !$opt->{yes}) {
    return 0;
  }

  if ($opt->{yes}) {
    print "yes\n" unless ($opt->{quiet});
    return 1;
  }

  my $prompt = " [y/n] ";
  $prompt =~ s/($default)/\U$1/;
  print $prompt unless $opt->{quiet};
  
  my $input;
  $input = <STDIN>;
  chomp $input;
  $input = $default if ($input eq "");
  ($input =~ /^y(es)?$/i) ? return 1 : return 0;
}

=back

=head1 AUTHOR

José Joaquín Atria <jjatria@gmail.com>

=head1 LICENSE

Copyright 2015 José Joaquín Atria

This module is free software; you may redistribute it and/or modify it under
the same terms as Perl itself.

=head1 SEE ALSO

L<CPrAN|cpran>,
L<CPrAN::Plugin|plugin>,
L<CPrAN::Command::install|install>,
L<CPrAN::Command::remove|remove>,
L<CPrAN::Command::show|show>,
L<CPrAN::Command::search|search>,
L<CPrAN::Command::test|test>,
L<CPrAN::Command::update|update>,
L<CPrAN::Command::upgrade|upgrade>

=cut

<<<<<<< HEAD
our $VERSION = '0.2.0';
=======
our $VERSION = '0.1.9';
>>>>>>> 43163a09

1;<|MERGE_RESOLUTION|>--- conflicted
+++ resolved
@@ -229,6 +229,92 @@
   File::Path::make_path( CPrAN::root() ) unless (-e CPrAN::root());
 }
 
+=item is_cpran()
+
+Takes an object of type Path::Class and checks whether it is a B<CPrAN> Praat
+plugin. See I<is_plugin()> for the criteria they need to fulfill ot be a plugin.
+
+In order to be considered a B<CPrAN> plugin, a valid plugin must additionally
+have a I<plugin descriptor> written in valid YAML.
+
+This method does not currently make any sanity checks on the structure of the
+plugin descriptor (which should follow the example bundled in I<example.yaml>),
+but future versions might.
+
+=cut
+
+sub is_cpran {
+  my ($opt, $arg) = @_;
+
+  croak "Argument is not a Path::Class object"
+    unless (ref($arg) =~ /^Path::Class/);
+
+  my $name = $arg->stringify;
+  $name =~ s%.*plugin_(.*)/?$%$1%;
+  return 1 if grep(/^$name$/, CPrAN::known());
+
+  use YAML::XS;
+  use File::Slurp;
+
+  return 0 unless is_plugin($opt, $arg);
+
+  eval { my @contents = $arg->children() };
+  croak "Cannot read from directory" if $@;
+
+  my $descriptor = 0;
+  map {
+    $descriptor = 1 if $_->basename eq 'cpran.yaml';
+  } @contents;
+  unless ($descriptor) {
+    print STDERR "D: ", $arg->basename, " does not have a descriptor\n"
+      if $opt->{debug};
+    return 0;
+  }
+
+  return 1;
+}
+
+=item is_plugin()
+
+Takes an object of type Path::Class and checks whether it is a Praat plugin. All
+directories that reside under Praat's preferences directory, and whose name
+begins with the I<plugin_> identifier are considered valid plugins.
+
+    use Path::Class;
+    is_plugin( file('foo', 'bar') );           # False
+    is_plugin( dir('foo', 'bar') );            # False
+    is_plugin( dir($prefdir, 'bar') );         # False
+    is_plugin( dir($prefdir, 'plugin_bar') );  # True
+
+=cut
+
+sub is_plugin {
+  my ($opt, $arg) = @_;
+
+  croak "Argument is not a Path::Class object"
+    unless (ref($arg) =~ /^Path::Class/);
+
+  unless ($arg->is_dir) {
+    print STDERR "D: ", $arg->basename, " is not a directory\n"
+      if $opt->{debug};
+    return 0;
+  }
+
+  unless ($arg->parent eq CPrAN::praat() ) {
+    print STDERR "D: ", $arg->basename, " is not in " . CPrAN::praat() . "\n"
+      if $opt->{debug};
+    return 0;
+  }
+
+  unless ($arg->basename =~ /^plugin_/) {
+    print STDERR "D: ", $arg->basename, " is not properly named\n"
+      if $opt->{debug};
+    return 0;
+  }
+
+  return 1;
+}
+
 =item installed()
 
 Returns a list of all installed Praat plugins. See I<is_plugin()> for the
@@ -424,10 +510,6 @@
 
 =cut
 
-<<<<<<< HEAD
 our $VERSION = '0.2.0';
-=======
-our $VERSION = '0.1.9';
->>>>>>> 43163a09
 
 1;