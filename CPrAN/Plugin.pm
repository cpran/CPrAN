package CPrAN::Plugin;

use strict;
use warnings;

use Try::Tiny;
use Carp;
binmode STDOUT, ':utf8';

=head1 NAME

=encoding utf8

B<CPrAN::Plugin> - Plugin class for CPrAN

=head1 SYNOPSIS

my $plugin = CPrAN::Plugin->new( $name );

$plugin->is_installed  ; checks for local copy
$plugin->is_cpran      ; checks for presence of descriptor
$plugin->update        ; updates object's internal state

=head1 DESCRIPTION

Objects of class C<CPrAN::Plugin> represent plugins / packages for Praat,
distributable via CPrAN, its package manager. The class can represent any Praat
plugins, regardless of whether they are on CPrAN or not.

=cut

sub new {
  my ($class, $name) = @_;

  croak "Already a reference" if ref $name;

  my $self = bless {
    name  => $name,
    cpran => 0,
  }, $class;

  $self->_init();

  die "No local or remote plugin named \"$name\" is known. Maybe try update?\n"
    unless ($self->{cpran} || $self->{installed});

  return $self;
}

sub _init {
  use Path::Class;

  my ($self) = @_;

  my $root = dir(CPrAN::praat(), 'plugin_' . $self->{name});
  $self->{root} = $root->stringify;

  if ( -e $root ) {
    $self->{installed} = 1;
  }

  $self->{'local'} = $self->_read(
    file($self->{root}, 'cpran.yaml')
  );
  $self->{'remote'} = $self->_read(
    file(CPrAN::root(), $self->{name})
  );
}

=head1 METHODS

=over

=cut

=item B<is_cpran()>

Checks if plugin has a descriptor that CPrAN can use.

=cut

sub is_cpran { return $_[0]->{cpran} }

=item B<is_installed()>

Checks if the plugin is installed or not.

=cut

sub is_installed { return $_[0]->{installed} }

=item B<update()>

Updates the internal state of the plugin, to reflect any changes in disk that
took place after the object's creation.

=cut

sub update { $_[0]->_init }

=item B<root()>

Returns the plugin's root directory.

=cut

sub root { return $_[0]->{root} }

=item B<name()>

Returns the plugin's name.

=cut

sub name { return $_[0]->{name} }

=item B<url()>

Gets the plugin URL, pointing to the clonable git repository

=cut

sub url {
  my ($self) = @_;

  return $self->{url} if     defined $self->{url};
  return undef        unless defined $self->{remote};
  
  use WWW::GitLab::v3;
  my $api = WWW::GitLab::v3->new(
    url   => CPrAN::api_url(),
    token => CPrAN::api_token(),
  );

  $self->{url} = undef;
  foreach (@{$api->projects( { search => 'plugin_' . $self->{name} } )}) {
    if ($_->{name} eq 'plugin_' . $self->{name}) {
      $self->{url} = $_->{http_url_to_repo};
      last;
    }
  }
  
  return $self->{url};
}

=item id()

Fetches the CPrAN remote id for the plugin.

=cut

sub id {
  my $self = shift;

  return $self->{id} if     defined $self->{id};
  return undef       unless defined $self->{remote};
  
  use WWW::GitLab::v3;
  my $api = WWW::GitLab::v3->new(
    url   => CPrAN::api_url(),
    token => CPrAN::api_token(),
  );

  $self->{id} = undef;
  foreach (@{$api->projects( { search => 'plugin_' . $self->{name} } )}) {
    if ($_->{name} eq 'plugin_' . $self->{name}) {
      $self->{id} = $_->{id};
      last;
    }
  }
  
  return $self->{id};
}

=item is_latest()

Compares the version on the locally installed copy of the plugin (if any) and
the one reported by the remote descriptor on record by the client (if any).

Returns true if installed version is the most recent the client knows about,
false if there is a newer version, and undefined if there is no remote version
to query.

=cut

sub is_latest {
  my ($self) = @_;

  return undef unless (defined $self->{remote});
  return 0     unless (defined $self->{local});
  return 1 if ($self->{remote}->{version} eq $self->{local}->{version});

  die "Incorrectly formatted version number: $a, $b"
    if ($self->{remote}->{version} !~ /^\d+\.\d+\.\d+$/ ||
        $self->{local}->{version}  !~ /^\d+\.\d+\.\d+$/);

  my @remote = split /\./, $self->{remote}->{version};
  my @local  = split /\./, $self->{local}->{version};

  if    ($remote[0] > $local[0]) { return 0 }
  elsif ($remote[0] < $local[0]) { return 1 }
  elsif ($remote[1] > $local[1]) { return 0 }
  elsif ($remote[1] < $local[1]) { return 1 }
  elsif ($remote[2] > $local[2]) { return 0 }
  elsif ($remote[2] < $local[2]) { return 1 }
  else {
    warn "$self->{remote}->{version} <-> $self->{local}->{version}\n";
    die "Unreachable condition reached. Inconceivable!";
  }
}

=item test()

Runs tests for the plugin (if any). Returns the result of those tests.

=cut

sub test {
  use App::Prove;
  use Path::Class;
  use File::Which;

  my ($self, $opt) = @_;
  $opt = $opt // {}; 
  
  my $praat;
  for ($^O) {
    if    (/darwin/)  { $praat = which 'Praat'    }
    elsif (/MSWin32/) { $praat = which 'praatcon' }
    else              { $praat = which 'praat'    }
  }
  die "Could not find path to Praat executable. Make sure Praat is available\n"
    unless defined $praat;
  
  die "$self->{name} is not installed" unless ($self->is_installed);

  use Cwd;
  my $oldwd = getcwd;
  chdir $self->{root}
    or die "Could not change directory";
  
  unless ( -e 't' ) {
    warn "No tests for $self->{name}\n";
    return undef;
  }
  
  # Run the tests
<<<<<<< HEAD
  my $prove = App::Prove->new;
  my @args;
  
  push @args, ('--exec', "$praat -a");
  
  if ($opt->{log}) {
    try {
      require TAP::Harness::Archive;
      TAP::Harness::Archive->import;
      
      my $log = dir($self->{root}, '.log');
      unless ( -e $log ) {
        mkdir $log
          or die "Could not create log directory";
      }
      else {
        while (my $file = $log->next) {
          next unless -f $file;
          $file->remove or die "Could not remove $file";
        }
      }
      push @args, ('--archive', $log);
    }
    catch {
      warn "Disabling logging. Install TAP::Harness::Archive to enable it\n";
    };
=======
  my $praat;
  for ($^O) {
    if (/MSWin32/) { $praat = 'praatcon' }
    else           { $praat = 'praat'    }
>>>>>>> 8ac8c179
  }

  $prove->process_args( @args );
  my $results = $prove->run;
 
  chdir $oldwd
    or die "Could not change directory";
    
  if ($results) { return 1 } else { return 0 }
}

=item print(I<FIELD>)

Prints the contents of the plugin descriptors, either local or remote. These
must be asked for by name. Any other names are an error.

=cut

sub print {
  use Encode qw( decode );
  use Path::Class;
  
  my ($self, $name) = @_;
  die "Not a valid field"
    unless $name =~ /^(local|remote)$/;

  die "No descriptor found"
    unless defined $self->{$name};

  print decode('utf8',
    file($self->{$name}->{descriptor})->slurp
  );
}

sub _read {
  use YAML::XS;
  use Path::Class;
  
  my ($self, $file) = @_;

  if (-e $file) {
    my $yaml = Load( scalar $file->slurp );
    _force_lc_hash($yaml);
    $yaml->{name} = $yaml->{plugin};
    $yaml->{descriptor} = $file->stringify;
    $self->{cpran} = 1;
    return $yaml;
  }
  return undef;
}

sub _force_lc_hash {
  my $hashref = shift;
  foreach my $key (keys %{$hashref} ) {
    $hashref->{lc($key)} = $hashref->{$key};
    _force_lc_hash($hashref->{lc($key)}) if ref $hashref->{$key} eq 'HASH';
    delete($hashref->{$key}) unless $key eq lc($key);
  }
}

=back

=head1 AUTHOR

José Joaquín Atria <jjatria@gmail.com>

=head1 LICENSE

Copyright 2015 José Joaquín Atria

This module is free software; you may redistribute it and/or modify it under
the same terms as Perl itself.

=head1 SEE ALSO

L<CPrAN|cpran>,
L<CPrAN::Command::install|install>,
L<CPrAN::Command::remove|remove>
L<CPrAN::Command::show|show>,
L<CPrAN::Command::search|search>,
L<CPrAN::Command::test|test>,
L<CPrAN::Command::update|update>,
L<CPrAN::Command::upgrade|upgrade>,

=cut

1;<|MERGE_RESOLUTION|>--- conflicted
+++ resolved
@@ -56,6 +56,7 @@
   $self->{root} = $root->stringify;
 
   if ( -e $root ) {
+    $self->{root} = $root->stringify;
     $self->{installed} = 1;
   }
 
@@ -225,9 +226,8 @@
   
   my $praat;
   for ($^O) {
-    if    (/darwin/)  { $praat = which 'Praat'    }
-    elsif (/MSWin32/) { $praat = which 'praatcon' }
-    else              { $praat = which 'praat'    }
+    if    (/MSWin32/) { $praat = which('praatcon')       }
+    else              { which('praat') || which('Praat') }
   }
   die "Could not find path to Praat executable. Make sure Praat is available\n"
     unless defined $praat;
@@ -245,7 +245,6 @@
   }
   
   # Run the tests
-<<<<<<< HEAD
   my $prove = App::Prove->new;
   my @args;
   
@@ -272,12 +271,6 @@
     catch {
       warn "Disabling logging. Install TAP::Harness::Archive to enable it\n";
     };
-=======
-  my $praat;
-  for ($^O) {
-    if (/MSWin32/) { $praat = 'praatcon' }
-    else           { $praat = 'praat'    }
->>>>>>> 8ac8c179
   }
 
   $prove->process_args( @args );
