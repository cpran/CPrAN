--- conflicted
+++ resolved
@@ -122,14 +122,9 @@
 sub url {
   my ($self) = @_;
 
-<<<<<<< HEAD
-  return $self->{url} if defined $self->{url};
-  return undef unless defined $self->{remote};
-=======
+  return $self->{url} if     defined $self->{url};
   return undef        unless defined $self->{remote};
-  return $self->{url} if     defined $self->{url};
->>>>>>> e06e3e90
-
+  
   use WWW::GitLab::v3;
   my $api = WWW::GitLab::v3->new(
     url   => CPrAN::api_url(),
@@ -156,14 +151,9 @@
 sub id {
   my $self = shift;
 
-<<<<<<< HEAD
-  return $self->{id} if defined $self->{id};
-  return undef unless defined $self->{remote};
-=======
+  return $self->{id} if     defined $self->{id};
   return undef       unless defined $self->{remote};
-  return $self->{id} if     defined $self->{id};
->>>>>>> e06e3e90
-
+  
   use WWW::GitLab::v3;
   my $api = WWW::GitLab::v3->new(
     url   => CPrAN::api_url(),
@@ -228,9 +218,8 @@
   use App::Prove;
   use Path::Class;
 
-  my ($self, $opt) = @_;
-  $opt = $opt // {};
-  
+  my ($self) = @_;
+
   # TODO(jja) Plugins should be testable even before installation
   #           Perhaps the best way to do this would be to install them and then
   #           remove them if tests were unsuccessful. The removal would be
@@ -264,13 +253,8 @@
   
   my $log = dir($self->{root}, '.log');
   unless ( -e $log ) {
-<<<<<<< HEAD
     mkdir $log
       or die "Could not create log directory";
-=======
-    $log = $log_file;
-    warn "No log directory found. Archiving test log to $log\n" unless defined $opt->{quiet};
->>>>>>> e06e3e90
   }
   else {
     while (my $file = $log->next) {
@@ -281,17 +265,12 @@
   push @args, ('--archive', $log);
 
   $prove->process_args( @args );
-<<<<<<< HEAD
   my $results = $prove->run;
  
   chdir $oldwd
     or die "Could not change directory";
     
   if ($results) { return 1 } else { return 0 }
-=======
-  
-  if ($prove->run) { return 1 } else { return 0 }
->>>>>>> e06e3e90
 }
 
 =item print(I<FIELD>)
