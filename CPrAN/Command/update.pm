# ABSTRACT: update local plugin list
package CPrAN::Command::update;

use CPrAN -command;

use strict;
use warnings;

use Carp;
binmode STDOUT, ':utf8';

=head1 NAME

=encoding utf8

B<update> - Update the catalog of CPrAN plugins

=head1 SYNOPSIS

cpran update [options] [arguments]

=head1 DESCRIPTION

Updates the list of plugins known to CPrAN, and information about their latest
versions.

=cut

sub description {
  return "Updates the catalog of CPrAN plugins";
}

=pod

B<update> can take as argument a list of plugin names. If provided, only
information about those plugins will be retrieved. Otherwise, a complete list
will be downloaded. This second case is the recommended use.

=cut

sub validate_args {
  my ($self, $opt, $args) = @_;
}

=head1 EXAMPLES

    # Updates the entire catalog printing information as it goes
    cpran update -v
    # Update information about specific plugins
    cpran update oneplugin otherplugin

=cut

sub execute {
  my ($self, $opt, $args) = @_;

  my $projects = list_projects($self, $opt, $args);

  my $descriptors;
  foreach my $source (@{$projects}) {
    if ($source->{name} =~ /^plugin_(\w+)$/) {
      print "Fetching $1...\n" if $opt->{verbose};
      $descriptors .= fetch_descriptor($self, $opt, $source);
    }
  }
  return $descriptors;
}

=head1 METHODS

=over

=cut

=item B<fetch_descriptor()>

Fetches the descriptor of a plugin and writes it into an appropriately named
file in the specified directory.

Returns the serialised downloaded descriptor.

=cut

# TODO(jja) This subroutine fetches _and_ writes. It should be broken apart.
sub fetch_descriptor {
  use WWW::GitLab::v3;
  use YAML::XS;
  use Path::Class;
  use Encode qw(encode decode);
  use Data::Dumper;
  use Try::Tiny;

  my ($self, $opt, $source) = @_;
  my $name;

  if ($source->{name} =~ /^plugin_(\w+)$/) { $name = $1 }
  else { die "Project is not a plugin" }

  my $api = WWW::GitLab::v3->new(
    url   => CPrAN::api_url(),
    token => CPrAN::api_token(),
  );

<<<<<<< HEAD
  my $commit = shift @{$api->commits( $source->{id} )};

  my $descriptor = $api->blob(
    $source->{id},
    $commit->{id},
    { filepath => 'cpran.yaml' }
  );

  eval { YAML::XS::Load( $descriptor ) };
  if ($@) {
    warn "E: Could not parse YAML descriptor" if $opt->{verbose};
    warn "$@" if ($opt->{verbose} > 1);
  } else {
    
    my $target = file( CPrAN::root(), $name );
    my $fh = $target->openw();
    $fh->print($descriptor);
  }
=======
  my $commit_id = $api->commits( $plugin->{id} )->[0]->{id};
  my $descriptor = encode('utf-8', $api->blob(
    $plugin->{id},
    $commit_id,
    { filepath => 'cpran.yaml' }
  ), Encode::FB_CROAK );
  try { YAML::XS::Load( $descriptor) }
  catch {
    print "error: skipping\n" if $opt->{verbose};
    $file->remove();
    return undef;
  };
  my $fh = $file->openw();
  $fh->print($descriptor);
  print "done\n" if $opt->{verbose};
>>>>>>> 7eef66e4
  return $descriptor;
}

=item B<list_projects()>

Provided with a list of plugin search terms, it returns a list of serialised
plugin objects. If the provided list is empty, it returns all the plugins it
can find in the CPrAN group.

=cut

sub list_projects {
  use WWW::GitLab::v3;

  my ($self, $opt, $args) = @_;

  my $api = WWW::GitLab::v3->new(
    url   => CPrAN::api_url(),
    token => CPrAN::api_token(),
  );

  if (@{$args}) {
    my @projects = map {
      @{$api->projects( { search => 'plugin_' . $_ } )};
    } @{$args};
    return \@projects;
  }
  else {
    return $api->group( CPrAN::api_group() )->{projects};
  }
}

=back

=head1 OPTIONS

=over

=item B<--verbose>

Increase verbosity of output.

=back

=cut

sub opt_spec {
  return (
  );
}

=head1 AUTHOR

José Joaquín Atria <jjatria@gmail.com>

=head1 LICENSE

Copyright 2015 José Joaquín Atria

This program is free software; you may redistribute it and/or modify it under
the same terms as Perl itself.

=head1 SEE ALSO

L<CPrAN|cpran>,
L<CPrAN::Plugin|plugin>,
L<CPrAN::Command::install|install>,
L<CPrAN::Command::remove|remove>,
L<CPrAN::Command::search|search>,
L<CPrAN::Command::show|show>,
L<CPrAN::Command::test|test>,
L<CPrAN::Command::upgrade|upgrade>

=cut

1;<|MERGE_RESOLUTION|>--- conflicted
+++ resolved
@@ -101,14 +101,13 @@
     token => CPrAN::api_token(),
   );
 
-<<<<<<< HEAD
   my $commit = shift @{$api->commits( $source->{id} )};
 
-  my $descriptor = $api->blob(
+  my $descriptor = encode('utf-8', $api->blob(
     $source->{id},
     $commit->{id},
     { filepath => 'cpran.yaml' }
-  );
+  ), Encode::FB_CROAK );
 
   eval { YAML::XS::Load( $descriptor ) };
   if ($@) {
@@ -120,23 +119,6 @@
     my $fh = $target->openw();
     $fh->print($descriptor);
   }
-=======
-  my $commit_id = $api->commits( $plugin->{id} )->[0]->{id};
-  my $descriptor = encode('utf-8', $api->blob(
-    $plugin->{id},
-    $commit_id,
-    { filepath => 'cpran.yaml' }
-  ), Encode::FB_CROAK );
-  try { YAML::XS::Load( $descriptor) }
-  catch {
-    print "error: skipping\n" if $opt->{verbose};
-    $file->remove();
-    return undef;
-  };
-  my $fh = $file->openw();
-  $fh->print($descriptor);
-  print "done\n" if $opt->{verbose};
->>>>>>> 7eef66e4
   return $descriptor;
 }
 
