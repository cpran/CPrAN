--- conflicted
+++ resolved
@@ -87,11 +87,7 @@
           $cmd, { quiet => 1 }, $_
         );
 
-<<<<<<< HEAD
         if (CPrAN::compare_version( $remote->{Version}, $local->{Version} )) {
-=======
-        if (CPrAN::compare_version( $remote->{version}, $local->{version} )) {
->>>>>>> b5c07acd
           push @names, $_;
         }
       }
